--- conflicted
+++ resolved
@@ -10,11 +10,7 @@
 
 - What are AI Agent Frameworks and what do they enable developers to do?
 - How can teams use these to quickly prototype, iterate, and improve my agent’s capabilities?
-<<<<<<< HEAD
 - What are the difference between the frameworks and tools created by Microsoft ( [AutoGen](https://aka.ms/ai-agents/autogen) / [Semantic Kernel](https://aka.ms/ai-agents-beginners/semantic-kernel) / [Azure AI Agent Service](https://aka.ms/ai-agents-beginners/ai-agent-service)) 
-=======
-- What are the difference between the frameworks and tools created by Microsoft ( [Autogen](https://aka.ms/ai-agents/autogen) / [Semantic Kernel](https://aka.ms/ai-agents-beginners/semantic-kernel) / [Azure AI Agent Service](https://aka.ms/ai-agents-beginners/ai-agent-service))
->>>>>>> 86ddea62
 - Can I integrate my existing Azure ecosystem tools directly, or do I need standalone solutions?
 - What is Azure AI Agents service and how is this helping me?
 
