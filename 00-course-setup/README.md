--- conflicted
+++ resolved
@@ -47,9 +47,6 @@
 
 This will copy the example file and create a `.env` in your directory, fill in the values for the environment variables. You can locate the values for each environment variable in the following locations of the [Azure AI Foundry](https://ai.azure.com?WT.mc_id=academic-105485-koreyst) portal:
 
-<<<<<<< HEAD
-Open that file and paste the token you created into the `GITHUB_TOKEN=` field of the .env file.
-=======
 Open that file and paste the token you created into the `GITHUB_TOKEN=` field of the .env file. 
 - `AZURE_SUBSCRIPTION_ID` - On the **Overview** page of your project within **Project details**.
 - `AZURE_AI_PROJECT_NAME` - At the top of the **Overview** page for your project.
@@ -57,7 +54,6 @@
 - `AZURE_OPENAI_SERVICE` - On the **Overview** page of your project in the **Included capabilities** tab for **Azure OpenAI Service**.
 - `AZURE_OPENAI_API_VERSION` - On the [API version lifecycle](https://learn.microsoft.com/azure/ai-services/openai/api-version-deprecation#latest-ga-api-release?WT.mc_id=academic-105485-koreyst) webpage within the **Latest GA API release** section.
 - `AZURE_OPENAI_ENDPOINT` - On the **Details** tab of your model deployment within **Endpoint** (i.e. **Target URI**)
->>>>>>> dea0b5d0
 
 ## Install Required Packages
 
